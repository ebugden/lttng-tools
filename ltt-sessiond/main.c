--- conflicted
+++ resolved
@@ -1067,7 +1067,6 @@
 	 */
 	struct ust_command *ust_cmd = NULL;
 
-<<<<<<< HEAD
 	tracepoint(sessiond_th_apps_start);
 
 	/* TODO: Something more elegant is needed but fine for now */
@@ -1080,10 +1079,7 @@
 		uid_t uid;
 	} reg_msg;
 
-	DBG("[thread] Manage apps started");
-=======
 	DBG("[thread] Manage application registration started");
->>>>>>> 099e26bd
 
 	ret = lttcomm_listen_unix_sock(apps_sock);
 	if (ret < 0) {
