AC_INIT([lttng-tools],[2.0-pre14],[david.goulet@polymtl.ca],[],[http://lttng.org])
AC_CONFIG_AUX_DIR([config])
AC_CANONICAL_TARGET
AC_CANONICAL_HOST
AC_CONFIG_MACRO_DIR([config])
AM_INIT_AUTOMAKE([foreign dist-bzip2 no-dist-gzip])
m4_ifdef([AM_SILENT_RULES], [AM_SILENT_RULES([yes])])

AC_CONFIG_HEADERS([include/config.h])

AC_CHECK_HEADERS([ \
	sys/types.h unistd.h fcntl.h string.h pthread.h limits.h \
	signal.h stdlib.h sys/un.h sys/socket.h stdlib.h stdio.h \
	getopt.h sys/ipc.h sys/shm.h popt.h grp.h \
])

AC_ARG_WITH([consumerd32-path],
	AS_HELP_STRING([--with-consumerd32-path],
	[Location of the 32-bit consumerd executable]),
	[CONSUMERD32_PATH="$withval"],
	[CONSUMERD32_PATH=''])
AC_SUBST([CONSUMERD32_PATH])

AC_ARG_WITH([consumerd64-path],
	AS_HELP_STRING([--with-consumerd64-path],
	[Location of the 64-bit consumerd executable]),
	[CONSUMERD64_PATH="$withval"],
	[CONSUMERD64_PATH=''])
AC_SUBST([CONSUMERD64_PATH])

AC_ARG_WITH([consumerd32-libdir],
	AS_HELP_STRING([--with-consumerd32-libdir],
	[Location of the 32-bit consumerd libraries]),
	[CONSUMERD32_LIBDIR="$withval"],
	[CONSUMERD32_LIBDIR=''])
AC_SUBST([CONSUMERD32_LIBDIR])

AC_ARG_WITH([consumer64d-libdir],
	AS_HELP_STRING([--with-consumerd64-libdir],
	[Location of the 64-bit consumerd libraries]),
	[CONSUMERD64_LIBDIR="$withval"],
	[CONSUMERD64_LIBDIR=''])
AC_SUBST([CONSUMERD64_LIBDIR])

AC_DEFINE_UNQUOTED([CONFIG_CONSUMERD32_PATH], $CONSUMERD32_PATH, [Location of the 32-bit consumerd executable.])
AC_DEFINE_UNQUOTED([CONFIG_CONSUMERD64_PATH], $CONSUMERD64_PATH, [Location of the 64-bit consumerd executable])
AC_DEFINE_UNQUOTED([CONFIG_CONSUMERD32_LIBDIR], $CONSUMERD32_LIBDIR, [Search for consumerd 32-bit libraries in this location.])
AC_DEFINE_UNQUOTED([CONFIG_CONSUMERD64_LIBDIR], $CONSUMERD64_LIBDIR, [Search for consumerd 64-bit libraries in this location.])

# Check for pthread
AC_CHECK_LIB([pthread], [pthread_create], [],
	[AC_MSG_ERROR([Cannot find libpthread. Use [LDFLAGS]=-Ldir to specify its location.])]
)

# Check libpopt
AC_CHECK_LIB([popt], [poptGetContext], [],
	[AC_MSG_ERROR([Cannot find libpopt. Use [LDFLAGS]=-Ldir to specify its location.])]
)

<<<<<<< HEAD
# Needed for benchmark time
AC_CHECK_DECL([caa_get_cycles], [],
	[AC_MSG_ERROR([liburcu liburcu_version or newer is needed])], [[#include <urcu/arch.h>]]
)
=======
# URCU library version needed or newer
liburcu_version=">= 0.6.6"
>>>>>>> 815564d8

# Check liburcu needed function calls
AC_CHECK_DECL([cds_list_add], [],
	[AC_MSG_ERROR([liburcu $liburcu_version or newer is needed])], [[#include <urcu/list.h>]]
)
AC_CHECK_DECL([cds_wfq_init], [],
	[AC_MSG_ERROR([liburcu $liburcu_version or newer is needed])], [[#include <urcu/wfqueue.h>]]
)
AC_CHECK_DECL([cds_wfq_dequeue_blocking], [],
    [AC_MSG_ERROR([liburcu $liburcu_version or newer is needed])], [[#include <urcu/wfqueue.h>]]
)
AC_CHECK_DECL([futex_async], [],
	[AC_MSG_ERROR([liburcu $liburcu_version or newer is needed])], [[#include <urcu/futex.h>]]
)
AC_CHECK_DECL([rcu_thread_offline], [],
	[AC_MSG_ERROR([liburcu $liburcu_version or newer is needed])], [[#include <urcu.h>]]
)
AC_CHECK_DECL([rcu_thread_online], [],
	[AC_MSG_ERROR([liburcu $liburcu_version or newer is needed])], [[#include <urcu.h>]]
)
AC_CHECK_DECL([caa_likely], [],
	[AC_MSG_ERROR([liburcu $liburcu_version or newer is needed])], [[#include <urcu.h>]]
)

# Check liblttng-ust-ctl library
AC_ARG_ENABLE(lttng-ust,
	AS_HELP_STRING([--disable-lttng-ust],[build without LTTng-UST (Userspace Tracing) support]),
	lttng_ust_support=$enableval, lttng_ust_support=yes)

AS_IF([test "x$lttng_ust_support" = "xyes"], [
	AC_CHECK_LIB([lttng-ust-ctl], [ustctl_create_session], [],
		[AC_MSG_ERROR([Cannot find LTTng-UST. Use [LDFLAGS]=-Ldir to specify its location, or specify --disable-lttng-ust to build lttng-tools without LTTng-UST support.])]
	)
])

AM_CONDITIONAL([HAVE_LIBLTTNG_UST_CTL], [ test "x$ac_cv_lib_lttng_ust_ctl_ustctl_create_session" = "xyes" ])

AC_CHECK_FUNCS([sched_getcpu sysconf])

# Option to only build the consumer daemon and its libraries
AC_ARG_WITH([consumerd-only],
	AS_HELP_STRING([--with-consumerd-only],[Only build the consumer daemon [default=no]]),
	[consumerd_only=$withval],
	[consumerd_only=no])
AM_CONDITIONAL([BUILD_CONSUMERD_ONLY], [test "x$consumerd_only" = "xyes"])

# Epoll check. If not present, the build will fallback on poll() API
AX_HAVE_EPOLL(
	[AX_CONFIG_FEATURE_ENABLE(epoll)],
	[AX_CONFIG_FEATURE_DISABLE(epoll)]
)
AX_CONFIG_FEATURE(
	[epoll], [This platform supports epoll(7)],
	[HAVE_EPOLL], [This platform supports epoll(7).],
	[enable_epoll="yes"], [enable_epoll="no"]
)
AM_CONDITIONAL([COMPAT_EPOLL], [ test "$enable_epoll" = "yes" ])

AC_PROG_CC
LT_INIT

CFLAGS="-Wall $CFLAGS -g -fno-strict-aliasing"

DEFAULT_INCLUDES="-I\$(top_srcdir) -I\$(top_builddir)"

lttngincludedir="${includedir}/lttng"

AC_SUBST(lttngincludedir)
AC_SUBST(DEFAULT_INCLUDES)

AC_CONFIG_FILES([
	Makefile
	include/Makefile
	benchmark/Makefile
	libkernelctl/Makefile
	liblttng-consumer/Makefile
	liblttng-kconsumer/Makefile
	liblttng-ustconsumer/Makefile
	liblttngctl/Makefile
	liblttng-sessiond-comm/Makefile
	lttng-consumerd/Makefile
	lttng-sessiond/Makefile
	lttng/Makefile
	tests/Makefile
	doc/Makefile
])

AC_OUTPUT

# Mini-report on what will be built
AS_ECHO("")

AS_ECHO_N("Lttng-UST support: ")
AS_IF([test "x$lttng_ust_support" = "xyes"], [AS_ECHO("Enabled")],
	[AS_ECHO("Disabled")]
)

AS_IF([test "x$consumerd_only" = "xyes"],
	[AS_ECHO("Only the consumerd daemon will be built.")],
	[AS_ECHO("All binaries will be built.")]
)

AS_ECHO("")
<|MERGE_RESOLUTION|>--- conflicted
+++ resolved
@@ -57,15 +57,13 @@
 	[AC_MSG_ERROR([Cannot find libpopt. Use [LDFLAGS]=-Ldir to specify its location.])]
 )
 
-<<<<<<< HEAD
 # Needed for benchmark time
 AC_CHECK_DECL([caa_get_cycles], [],
 	[AC_MSG_ERROR([liburcu liburcu_version or newer is needed])], [[#include <urcu/arch.h>]]
 )
-=======
+
 # URCU library version needed or newer
 liburcu_version=">= 0.6.6"
->>>>>>> 815564d8
 
 # Check liburcu needed function calls
 AC_CHECK_DECL([cds_list_add], [],
