--- conflicted
+++ resolved
@@ -3530,12 +3530,8 @@
 	{
 		tracepoint(create_session_start);
 		ret = cmd_create_session(cmd_ctx->lsm->session.name,
-<<<<<<< HEAD
-				cmd_ctx->lsm->session.path);
+				cmd_ctx->lsm->session.path, &cmd_ctx->creds);
 		tracepoint(create_session_end);
-=======
-				cmd_ctx->lsm->session.path, &cmd_ctx->creds);
->>>>>>> f2ca2e25
 		break;
 	}
 	case LTTNG_DESTROY_SESSION:
