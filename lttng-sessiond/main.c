--- conflicted
+++ resolved
@@ -470,7 +470,6 @@
 	close(thread_quit_pipe[0]);
 	close(thread_quit_pipe[1]);
 
-<<<<<<< HEAD
 	/* OUTPUT BENCHMARK RESULTS */
 	bench_init();
 
@@ -489,13 +488,12 @@
 
 	bench_close();
 	/* END BENCHMARK */
-=======
+
 	/* <fun> */
 	MSG("%c[%d;%dm*** assert failed :-) *** ==> %c[%dm%c[%d;%dm"
 			"Matthew, BEET driven development works!%c[%dm",
 			27, 1, 31, 27, 0, 27, 1, 33, 27, 0);
 	/* </fun> */
->>>>>>> 815564d8
 }
 
 /*
@@ -1186,16 +1184,13 @@
 					}
 					tracepoint(ust_register_add_stop);
 
-<<<<<<< HEAD
 					tracepoint(ust_register_done_start);
-=======
 					/*
 					 * Add channel(s) and event(s) to newly registered apps
 					 * from lttng global UST domain.
 					 */
 					update_ust_app(ust_cmd.sock);
 
->>>>>>> 815564d8
 					ret = ustctl_register_done(ust_cmd.sock);
 					if (ret < 0) {
 						/*
@@ -1216,11 +1211,7 @@
 						DBG("Apps with sock %d added to poll set",
 								ust_cmd.sock);
 					}
-<<<<<<< HEAD
 					tracepoint(ust_register_done_stop);
-=======
-
->>>>>>> 815564d8
 					break;
 				}
 			} else {
